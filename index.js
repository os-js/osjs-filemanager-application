--- conflicted
+++ resolved
@@ -309,68 +309,6 @@
     });
   };
 
-<<<<<<< HEAD
-  const uploadFileAndFolderList = async list => {
-    const files = list.filter(({file}) => file);
-    const totalSize = files.reduce((sum, {size}) => sum + size);
-    const d = dialog('progress', files.length === 1 ? files[0].name : 'multiple files');
-    try {
-      let uploaded = 0;
-      for (let {dirPath, file} of list) {
-        if (file) {
-          await vfs.writefile({
-            path: pathJoin(state.currentPath.path, dirPath, file.name)
-          }, file, {
-            pid: proc.pid,
-            onProgress: (ev, progress) => {
-              d.setProgress(Math.round((uploaded + progress * file.size / 100) * 100 / totalSize));
-            }
-          });
-          uploaded += file.size;
-        } else {
-          await vfs.mkdir({path: pathJoin(state.currentPath.path, dirPath)}, {pid: proc.pid});
-        }
-      }
-    } catch (error) {
-      dialog('error', error, __('MSG_UPLOAD_ERROR'));
-    }
-    d.destroy();
-  }
-
-  const uploadBrowserFiles = async items => {
-    if (!supportsUploadingFolders) {
-      try {
-        const files = items;
-        await Promise.all(files.map(writeRelative));
-        refresh(files[0].name); // FIXME: Select all ?
-      } catch(error) {
-        dialog('error', error, __('MSG_UPLOAD_ERROR'));
-      }
-      return;
-    }
-
-    const uploadList = [];
-    try {
-      const checkDirectory = async (directory, dirPath) => {
-        uploadList.push({dirPath});
-        const reader = directory.createReader();
-        await new Promise(resolve => {
-          reader.readEntries(async entries => {
-            for (let entry of entries) {
-              if (entry.isFile) {
-                await new Promise((resolve, reject) => {
-                  entry.file(file => {
-                    uploadList.push({dirPath, file});
-                    resolve();
-                  }, reject);
-                });
-              } else if (entry.isDirectory) {
-                await checkDirectory(entry, dirPath + '/' + entry.name);
-              }
-            }
-            resolve();
-          });
-=======
   const legacyUploadBrowserFiles = (files) => {
     Promise.all(files.map(writeRelative))
       .then(() => refresh(files[0].name)) // FIXME: Select all ?
@@ -391,7 +329,6 @@
       return new Promise(resolve => {
         reader.readEntries(async (entries) => {
           resolve(entries);
->>>>>>> 8cd353a5
         });
       });
     };
@@ -425,12 +362,8 @@
         const entry = item.webkitGetAsEntry();
         if (entry.isFile) {
           const file = item.getAsFile();
-<<<<<<< HEAD
-          uploadList.push({dirPath: '', file});
-=======
           const dirPath = '';
           uploadList.push({dirPath, file});
->>>>>>> 8cd353a5
         } else if (entry.isDirectory) {
           await checkDirectory(entry, entry.name);
         }
@@ -438,8 +371,6 @@
     } catch (error) {
       console.warn(error);
     }
-<<<<<<< HEAD
-=======
 
     return uploadList;
   }
@@ -479,7 +410,6 @@
     }
 
     const uploadList = await getUploadList(items);
->>>>>>> 8cd353a5
     await uploadFileAndFolderList(uploadList);
     refresh(items[0].name); // FIXME: Select all ?
   };
